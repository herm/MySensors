/*
 * The MySensors Arduino library handles the wireless radio link and protocol
 * between your home built sensors/actuators and HA controller of choice.
 * The sensors forms a self healing radio network with optional repeaters. Each
 * repeater and gateway builds a routing tables in EEPROM which keeps track of the
 * network topology allowing messages to be routed to nodes.
 *
 * Created by Henrik Ekblad <henrik.ekblad@mysensors.org>
 * Copyright (C) 2013-2016 Sensnology AB
 * Full contributor list: https://github.com/mysensors/Arduino/graphs/contributors
 *
 * Documentation: http://www.mysensors.org
 * Support Forum: http://forum.mysensors.org
 *
 * This program is free software; you can redistribute it and/or
 * modify it under the terms of the GNU General Public License
 * version 2 as published by the Free Software Foundation.
 */

#include "MyTransport.h"

// SM: transitions and update states
static transportState stInit = { stInitTransition, stInitUpdate };
static transportState stParent = { stParentTransition, stParentUpdate };
static transportState stID = { stIDTransition, stIDUpdate };
static transportState stUplink = { stUplinkTransition, stUplinkUpdate };
static transportState stReady = { stReadyTransition, stReadyUpdate };
static transportState stFailure = { stFailureTransition, stFailureUpdate };

// transport SM variables
static transportSM _transportSM;

// global variables
extern MyMessage _msg;		// incoming message
extern MyMessage _msgTmp;	// outgoing message
extern NodeConfig _nc;		// node config

#if defined(MY_RAM_ROUTING_TABLE_ENABLED)
	static routingTable _transportRoutingTable;		//!< routing table
	static uint32_t _lastRoutingTableSave;			//!< last routing table dump
#endif

// regular sanity check, activated by default on GW and repeater nodes
#if defined(MY_TRANSPORT_SANITY_CHECK)
	static uint32_t _lastSanityCheck;		//!< last sanity check
#endif

// regular network discovery, sends I_DISCOVER_REQUESTS to update routing table
// sufficient to have GW triggering requests to also update repeater nodes
#if defined(MY_GATEWAY_FEATURE)
	static uint32_t _lastNetworkDiscovery;	//! last network discovery
#endif

// stInit: initialise transport HW
void stInitTransition(void) {
	TRANSPORT_DEBUG(PSTR("TSM:INIT\n"));
	// initialise status variables
	_transportSM.pingActive = false;
	_transportSM.transportActive = false;
	_transportSM.lastUplinkCheck = 0ul;

	#if defined(MY_TRANSPORT_SANITY_CHECK)
		_lastSanityCheck = hwMillis();
	#endif
	#if defined(MY_GATEWAY_FEATURE)
		_lastNetworkDiscovery = 0ul;
	#endif
	#if defined(MY_RAM_ROUTING_TABLE_ENABLED)
		_lastRoutingTableSave = hwMillis();
	#endif

	// Read node settings (ID, parent ID, GW distance) from EEPROM
	hwReadConfigBlock((void*)&_nc, (void*)EEPROM_NODE_ID_ADDRESS, sizeof(NodeConfig));
}

void stInitUpdate(void) {
	#if defined(MY_TRANSPORT_DONT_CARE_MODE)
		TRANSPORT_DEBUG(PSTR("TSM:INIT:TDC\n"));	// transport don't care mode
	#endif
	// initialise radio
	if (!transportInit()) {
		TRANSPORT_DEBUG(PSTR("!TSM:INIT:TSP FAIL\n"));
		setIndication(INDICATION_ERR_INIT_TRANSPORT);
		transportSwitchSM(stFailure);
	}
	else {
		TRANSPORT_DEBUG(PSTR("TSM:INIT:TSP OK\n"));
		_transportSM.transportActive = true;
		#if defined(MY_GATEWAY_FEATURE)
			// Set configuration for gateway
			TRANSPORT_DEBUG(PSTR("TSM:INIT:GW MODE\n"));
			_nc.parentNodeId = GATEWAY_ADDRESS;
			_nc.distance = 0u;
			_nc.nodeId = GATEWAY_ADDRESS;
			transportSetAddress(GATEWAY_ADDRESS);
			// GW mode: skip FPAR,ID,UPL states
			transportSwitchSM(stReady);
		#else
			if ((uint8_t)MY_NODE_ID != AUTO) {
				TRANSPORT_DEBUG(PSTR("TSM:INIT:STATID=%d\n"),(uint8_t)MY_NODE_ID);
				// Set static ID
				_nc.nodeId = (uint8_t)MY_NODE_ID;
				// Save static ID to eeprom (for bootloader)
				hwWriteConfig(EEPROM_NODE_ID_ADDRESS, (uint8_t)MY_NODE_ID);
			}
			// assign ID if set
			if (_nc.nodeId == AUTO || transportAssignNodeID(_nc.nodeId)) {
				// if node ID valid (>0 and <255), proceed to next state
				transportSwitchSM(stParent);
			}
			else {
				// ID invalid (0 or 255)
				transportSwitchSM(stFailure);
			}
		#endif	
	}
}

// stParent: find parent
void stParentTransition(void)  {
	TRANSPORT_DEBUG(PSTR("TSM:FPAR\n"));	// find parent
	setIndication(INDICATION_FIND_PARENT);
	_transportSM.uplinkOk = false;
	_transportSM.preferredParentFound = false;
	#if defined(MY_PARENT_NODE_IS_STATIC)
		TRANSPORT_DEBUG(PSTR("TSM:FPAR:STATP=%d\n"), (uint8_t)MY_PARENT_NODE_ID);	// static parent
		_transportSM.findingParentNode = false;
		_nc.distance = 1u;	// assumption, CHKUPL:GWDC will update this variable
		_nc.parentNodeId = (uint8_t)MY_PARENT_NODE_ID;
		// save parent ID to eeprom (for bootloader)
		hwWriteConfig(EEPROM_PARENT_NODE_ID_ADDRESS, (uint8_t)MY_PARENT_NODE_ID);
	#else
		_transportSM.findingParentNode = true;
		_nc.distance = DISTANCE_INVALID;	// Set distance to max and invalidate parent node ID
		_nc.parentNodeId = AUTO;
		// Broadcast find parent request
		(void)transportRouteMessage(build(_msgTmp, _nc.nodeId, BROADCAST_ADDRESS, NODE_SENSOR_ID, C_INTERNAL, I_FIND_PARENT_REQUEST, false).set(""));
	#endif
}

// stParentUpdate
void stParentUpdate(void) {
	#if defined(MY_PARENT_NODE_IS_STATIC)
		// skipping find parent
		setIndication(INDICATION_GOT_PARENT);
		transportSwitchSM(stID);
	#else
		if (transportTimeInState() > MY_TRANSPORT_STATE_TIMEOUT_MS || _transportSM.preferredParentFound) {
			// timeout or preferred parent found
			if (_nc.parentNodeId != AUTO) {
				// parent assigned
				TRANSPORT_DEBUG(PSTR("TSM:FPAR:OK\n"));	// find parent ok
				_transportSM.findingParentNode = false;
				setIndication(INDICATION_GOT_PARENT);
				// go to next state
				transportSwitchSM(stID);
			}
			else {
				// timeout w/o reply or valid parent
				if (_transportSM.stateRetries < MY_TRANSPORT_STATE_RETRIES) {
					// retries left
					TRANSPORT_DEBUG(PSTR("!TSM:FPAR:NO REPLY\n"));		// find parent, no reply
					// reenter state
					transportSwitchSM(stParent);
				}
				else {
					// no retries left, finding parent failed
					TRANSPORT_DEBUG(PSTR("!TSM:FPAR:FAIL\n"));
					setIndication(INDICATION_ERR_FIND_PARENT);
					transportSwitchSM(stFailure);
				}
			}
		}
	#endif
}

// stID: verify and request ID if necessary
void stIDTransition(void) {
	TRANSPORT_DEBUG(PSTR("TSM:ID\n"));	// verify/request node ID
	if (_nc.nodeId == AUTO) {
		// send ID request
		setIndication(INDICATION_REQ_NODEID);
		TRANSPORT_DEBUG(PSTR("TSM:ID:REQ\n"));	// request node ID
		(void)transportRouteMessage(build(_msgTmp, _nc.nodeId, GATEWAY_ADDRESS, NODE_SENSOR_ID, C_INTERNAL, I_ID_REQUEST, false).set(""));
	}
}

void stIDUpdate(void) {
	if (_nc.nodeId != AUTO) {
		// current node ID is valid
		TRANSPORT_DEBUG(PSTR("TSM:ID:OK\n"));
		setIndication(INDICATION_GOT_NODEID);
		// proceed to next state
		transportSwitchSM(stUplink);	
	}
	else if (transportTimeInState() > MY_TRANSPORT_STATE_TIMEOUT_MS) {
		// timeout
		if (_transportSM.stateRetries < MY_TRANSPORT_STATE_RETRIES) {
			// retries left: reenter state
			transportSwitchSM(stID);
		}
		else {
			// no retries left
			TRANSPORT_DEBUG(PSTR("!TSM:ID:FAIL\n"));
			setIndication(INDICATION_ERR_GET_NODEID);
			transportSwitchSM(stFailure);
		}
	}
}

void stUplinkTransition(void) {
	#if !defined(MY_TRANSPORT_UPLINK_CHECK_DISABLED)
		TRANSPORT_DEBUG(PSTR("TSM:UPL\n"));
		setIndication(INDICATION_CHECK_UPLINK);
		_transportSM.pingResponse = INVALID_HOPS;
		_transportSM.pingActive = true;
		(void)transportRouteMessage(build(_msgTmp, _nc.nodeId, GATEWAY_ADDRESS, NODE_SENSOR_ID, C_INTERNAL, I_PING, false).set((uint8_t)1));
	#endif
}

void stUplinkUpdate(void) {
	#if !defined(MY_TRANSPORT_UPLINK_CHECK_DISABLED)
		if (_transportSM.pingResponse != INVALID_HOPS) {
			_transportSM.lastUplinkCheck = hwMillis();
			// uplink ok, i.e. GW replied
			TRANSPORT_DEBUG(PSTR("TSM:UPL:OK\n"));	// uplink ok
			//_transportSM.pingActive = false; ==> set false upon receiving I_PONG
			if (_transportSM.pingResponse != _nc.distance) {
				TRANSPORT_DEBUG(PSTR("TSM:UPL:DGWC,O=%d,N=%d\n"), _nc.distance, _transportSM.pingResponse);	// distance to GW changed
				_nc.distance = _transportSM.pingResponse;
			}
			transportSwitchSM(stReady);		// proceed to next state
		}
		else if (transportTimeInState() > MY_TRANSPORT_STATE_TIMEOUT_MS) {
			// timeout
			if (_transportSM.stateRetries < MY_TRANSPORT_STATE_RETRIES) {
				// retries left: reenter state
				transportSwitchSM(stUplink);
			}
			else {
				// no retries left
				TRANSPORT_DEBUG(PSTR("!TSM:UPL:FAIL\n"));	// uplink check failed
				_transportSM.pingActive = false;
				setIndication(INDICATION_ERR_CHECK_UPLINK);
				transportSwitchSM(stParent);	// go back to stParent
			}
		}
	#else
		TRANSPORT_DEBUG(PSTR("TSM:UPL:DISABLED\n"));	// uplink check disabled
		transportSwitchSM(stReady);
	#endif
}

void stReadyTransition(void) {
	// transport is ready and fully operational
	TRANSPORT_DEBUG(PSTR("TSM:READY\n"));		// transport is ready
	_transportSM.uplinkOk = true;
	_transportSM.failureCounter = 0u;			// reset failure counter
	_transportSM.failedUplinkTransmissions = 0u;	// reset failed uplink TX counter
}

// stReadyUpdate: monitors link
void stReadyUpdate(void) {
	#if defined(MY_GATEWAY_FEATURE)		
		if (hwMillis() - _lastNetworkDiscovery > MY_TRANSPORT_DISCOVERY_INTERVAL_MS) {
			_lastNetworkDiscovery = hwMillis();
			TRANSPORT_DEBUG(PSTR("TSM:READY:NWD REQ\n"));	// send transport network discovery
			(void)transportRouteMessage(build(_msgTmp, GATEWAY_ADDRESS, BROADCAST_ADDRESS, NODE_SENSOR_ID, C_INTERNAL, I_DISCOVER_REQUEST, false).set(""));
		}
	#else
		if (_transportSM.failedUplinkTransmissions > MY_TRANSPORT_MAX_TX_FAILURES) {
			// too many uplink transmissions failed, find new parent (if non-static)
			#if !defined(MY_PARENT_NODE_IS_STATIC)
				TRANSPORT_DEBUG(PSTR("!TSM:READY:UPL FAIL,SNP\n"));		// uplink failed, search new parent
				transportSwitchSM(stParent);
			#else
				TRANSPORT_DEBUG(PSTR("!TSM:READY:UPL FAIL,STATP\n"));	// uplink failed, static parent
				// reset counter
				_transportSM.failedUplinkTransmissions = 0u;
			#endif
		}
	#endif

	#if defined(MY_RAM_ROUTING_TABLE_ENABLED)
		if (hwMillis() - _lastRoutingTableSave > MY_ROUTING_TABLE_SAVE_INTERVAL_MS) {
			_lastRoutingTableSave = hwMillis();
			transportSaveRoutingTable();
		}
	#endif
}

// stFailure: entered upon HW init failure or max retries exceeded
void stFailureTransition(void) {
	if (_transportSM.failureCounter < MY_TRANSPORT_MAX_TSM_FAILURES) {
		_transportSM.failureCounter++;		// increment consecutive TSM failure counter
	}
	TRANSPORT_DEBUG(PSTR("TSM:FAIL:CNT=%d\n"),_transportSM.failureCounter);
	_transportSM.uplinkOk = false;			// uplink nok
	_transportSM.transportActive = false;	// transport inactive
	setIndication(INDICATION_ERR_INIT_TRANSPORT);
	#if defined(MY_RADIO_FEATURE)
		TRANSPORT_DEBUG(PSTR("TSM:FAIL:PDT\n"));	// power down transport, no need until re-init
		transportPowerDown();
	#endif
}

void stFailureUpdate(void) {
	if (transportTimeInState() > ( isTransportExtendedFailure()? MY_TRANSPORT_TIMEOUT_EXT_FAILURE_STATE: MY_TRANSPORT_TIMEOUT_FAILURE_STATE) ) {
		TRANSPORT_DEBUG(PSTR("TSM:FAIL:RE-INIT\n"));	// attempt to re-initialise transport
		transportSwitchSM(stInit);
	}
}

void transportSwitchSM(transportState& newState) {
	if (_transportSM.currentState != &newState) {
		_transportSM.stateRetries = 0u;	// state change, reset retry counter
		_transportSM.currentState = &newState;	// change state
	}
	else {
		_transportSM.stateRetries++;	// increment retries
	}
	if (_transportSM.currentState->Transition) _transportSM.currentState->Transition();	// State transition
	_transportSM.stateEnter = hwMillis();	// save time
}

uint32_t transportTimeInState(void) {
	return hwMillis() - _transportSM.stateEnter;
}

void transportUpdateSM(void) {
	if (_transportSM.currentState->Update) _transportSM.currentState->Update();
}

bool isTransportReady(void) {
	return _transportSM.uplinkOk;
}

bool isTransportExtendedFailure(void) {
	return _transportSM.failureCounter == MY_TRANSPORT_MAX_TSM_FAILURES;
}

bool isTransportSearchingParent(void) {
	return _transportSM.findingParentNode;
}

bool isMessageReceived(void) {
	return _transportSM.MsgReceived;
}

void resetMessageReceived(void) {
	_transportSM.MsgReceived = false;
}


void transportInitialise(void) {
	_transportSM.failureCounter = 0u;	// reset failure counter
	transportLoadRoutingTable();		// load routing table to RAM (if feature enabled)
	// intial state
	_transportSM.currentState = NULL;
	transportSwitchSM(stInit);
}

// update TSM and process incoming messages
void transportProcess(void) {
	// update state machine
	transportUpdateSM();	
	// process transport FIFO
	transportProcessFIFO();
}


bool transportCheckUplink(const bool force) {
	if (!force && (hwMillis() - _transportSM.lastUplinkCheck) < MY_TRANSPORT_CHKUPL_INTERVAL_MS) {
		TRANSPORT_DEBUG(PSTR("TSF:CKU:OK,FCTRL\n"));	// flood control
		return true;
	}
	// ping GW
	const uint8_t hopsCount = transportPingNode(GATEWAY_ADDRESS);
	// verify hops
	if (hopsCount != INVALID_HOPS) {
		// update
		_transportSM.lastUplinkCheck = hwMillis();
		TRANSPORT_DEBUG(PSTR("TSF:CKU:OK\n"));
		// did distance to GW change upstream, eg. re-routing of uplink nodes
		if (hopsCount != _nc.distance) {
			TRANSPORT_DEBUG(PSTR("TSF:CKU:DGWC,O=%d,N=%d\n"), _nc.distance, hopsCount);	// distance to GW changed
			_nc.distance = hopsCount;
		}
		return true;
	}
	else {
		TRANSPORT_DEBUG(PSTR("TSF:CKU:FAIL\n"));
		return false;
	}
}

bool transportAssignNodeID(const uint8_t newNodeId) {
	// verify if ID valid
	if (newNodeId != GATEWAY_ADDRESS && newNodeId != AUTO) {
		_nc.nodeId = newNodeId;
		transportSetAddress(newNodeId);
		// Write ID to EEPROM
		hwWriteConfig(EEPROM_NODE_ID_ADDRESS, newNodeId);
		TRANSPORT_DEBUG(PSTR("TSF:SID:OK,ID=%d\n"),newNodeId);	// Node ID assigned
		return true;
	}
	else {
		TRANSPORT_DEBUG(PSTR("!TSF:SID:FAIL,ID=%d\n"),newNodeId);	// ID is invalid, cannot assign ID
		setIndication(INDICATION_ERR_NET_FULL);
		_nc.nodeId = AUTO;
		return false;
	}
}

bool transportRouteMessage(MyMessage &message) {
	const uint8_t destination = message.destination;
	uint8_t route = _nc.parentNodeId;	// by default, all traffic is routed via parent node
	
	if (_transportSM.findingParentNode && destination != BROADCAST_ADDRESS) {
		TRANSPORT_DEBUG(PSTR("!TSF:RTE:FPAR ACTIVE\n")); // find parent active, message not sent
		// request to send a non-BC message while finding parent active, abort
		return false;
	}

	if (destination == GATEWAY_ADDRESS) {
		route = _nc.parentNodeId;		// message to GW always routes via parent
	}
	else if (destination == BROADCAST_ADDRESS) {
		route = BROADCAST_ADDRESS;		// message to BC does not require routing
	}
	else {
		#if defined(MY_REPEATER_FEATURE)
			// destination not GW & not BC, get route
			route = transportGetRoute(destination);
			if (route == AUTO) {
				TRANSPORT_DEBUG(PSTR("!TSF:RTE:%d UNKNOWN\n"), destination);	// route unknown
				#if !defined(MY_GATEWAY_FEATURE)
					if (message.last != _nc.parentNodeId) {
						// message not from parent, i.e. child node - route it to parent
						route = _nc.parentNodeId;
					} 
					else {
						// route unknown and msg received from parent, send it to destination assuming in rx radius
						route = destination;
					}
				#else
					// if GW, all unknown destinations are directly addressed
					route = destination;
				#endif
			}
		#else
			route = _nc.parentNodeId;	// not a repeater, all traffic routed via parent
		#endif
	}
	// send message
	const bool result = transportSendWrite(route, message);
	#if !defined(MY_GATEWAY_FEATURE)
		// update counter
		if (route == _nc.parentNodeId) {
			if (!result) {
				setIndication(INDICATION_ERR_TX);
				_transportSM.failedUplinkTransmissions++;
			}
			else _transportSM.failedUplinkTransmissions = 0u;
		}
	#else
		if(!result) setIndication(INDICATION_ERR_TX);
	#endif

	return result;
}

bool transportSendRoute(MyMessage &message) {
	bool result = false;
	if (isTransportReady()) {
		result = transportRouteMessage(message);
	}
	else {
		// TNR: transport not ready
		TRANSPORT_DEBUG(PSTR("!TSF:SND:TNR\n"));
	}
	return result;
}

// only be used inside transport
bool transportWait(const uint32_t ms, const uint8_t cmd, const uint8_t msgtype){
	const uint32_t enter = hwMillis();
	// invalidate msg type
	_msg.type = !msgtype;
	bool expectedResponse = false;
	while ((hwMillis() - enter < ms) && !expectedResponse) {
		// process incoming messages
		transportProcessFIFO();
		yield();	// process esp8266 stack, ignored for AVR
		expectedResponse = (mGetCommand(_msg) == cmd && _msg.type == msgtype);
	}
	return expectedResponse;
}

uint8_t transportPingNode(const uint8_t targetId) {
	if(!_transportSM.pingActive){
		TRANSPORT_DEBUG(PSTR("TSF:PNG:SEND,TO=%d\n"), targetId);
		if(targetId == _nc.nodeId) {
			// pinging self
			_transportSM.pingResponse = 0u;
		}
		else {
			_transportSM.pingActive = true;
			_transportSM.pingResponse = INVALID_HOPS;
			(void)transportRouteMessage(build(_msgTmp, _nc.nodeId, targetId, NODE_SENSOR_ID, C_INTERNAL, I_PING, false).set((uint8_t)1));
			// Wait for ping reply or timeout
			(void)transportWait(2000, C_INTERNAL, I_PONG);
		}
		// make sure missing I_PONG msg does not block pinging function by leaving pignActive=true
		_transportSM.pingActive = false;
		return _transportSM.pingResponse;
	}
	else {
		TRANSPORT_DEBUG(PSTR("!TSF:PNG:ACTIVE\n"));	// ping active, cannot start new ping
		return INVALID_HOPS;
	}
}

uint32_t transportGetHeartbeat(void) {
	return transportTimeInState();
}

void transportProcessMessage(void) {
	// Manage signing timeout
	(void)signerCheckTimer();
	// receive message
	setIndication(INDICATION_RX);
	const uint8_t payloadLength = transportReceive((uint8_t *)&_msg);
	// get message length and limit size
	const uint8_t msgLength = min(mGetLength(_msg), MAX_PAYLOAD);	
	// calculate expected length
	const uint8_t expectedMessageLength = HEADER_SIZE + (mGetSigned(_msg) ? MAX_PAYLOAD : msgLength);
	const uint8_t command = mGetCommand(_msg);
	const uint8_t type = _msg.type;
	const uint8_t sender = _msg.sender;
	const uint8_t last = _msg.last;
	const uint8_t destination = _msg.destination;

	TRANSPORT_DEBUG(PSTR("TSF:MSG:READ,%d-%d-%d,s=%d,c=%d,t=%d,pt=%d,l=%d,sg=%d:%s\n"),
		sender, last, destination, _msg.sensor, command, type, mGetPayloadType(_msg), msgLength, mGetSigned(_msg), _msg.getString(_convBuf));

	// Reject payloads with incorrect length
	if (payloadLength != expectedMessageLength) {
		setIndication(INDICATION_ERR_LENGTH);
		TRANSPORT_DEBUG(PSTR("!TSF:MSG:LEN,%d!=%d\n"), payloadLength, expectedMessageLength); // invalid payload length
		return;
	}

	// Reject messages with incorrect protocol version
	if (mGetVersion(_msg) != PROTOCOL_VERSION) {
		setIndication(INDICATION_ERR_VERSION);
		TRANSPORT_DEBUG(PSTR("!TSF:MSG:PVER,%d=%d\n"), mGetVersion(_msg), PROTOCOL_VERSION);	// protocol version mismatch
		return;
	}
		
	// Reject messages that do not pass verification
	if (!signerVerifyMsg(_msg)) {
		setIndication(INDICATION_ERR_SIGN);
		TRANSPORT_DEBUG(PSTR("!TSF:MSG:SIGN VERIFY FAIL\n"));
		return;	
	}

	// update routing table if msg not from parent
	#if defined(MY_REPEATER_FEATURE)
		#if !defined(MY_GATEWAY_FEATURE)
			if (last != _nc.parentNodeId) {
		#else
			// GW doesn't have parent
			{
		#endif
			// Message is from one of the child nodes. Add it to routing table.
			transportSetRoute(sender, last);
		}
	#endif

	// set message received flag
	_transportSM.MsgReceived = true;
		
	// Is message addressed to this node?
	if (destination == _nc.nodeId) {
<<<<<<< HEAD
=======
		// prevent buffer overflow by limiting max. possible message length (5 bits=31 bytes max) to MAX_PAYLOAD (25 bytes)
		mSetLength(_msg, min(mGetLength(_msg),(uint8_t)MAX_PAYLOAD));
>>>>>>> 2e4f74f8
		// null terminate data
		_msg.data[msgLength] = 0u;
		// Check if sender requests an ack back.
		if (mGetRequestAck(_msg)) {
			TRANSPORT_DEBUG(PSTR("TSF:MSG:ACK REQ\n"));	// ACK requested
			_msgTmp = _msg;	// Copy message	
			mSetRequestAck(_msgTmp, false); // Reply without ack flag (otherwise we would end up in an eternal loop)
			mSetAck(_msgTmp, true); // set ACK flag
			_msgTmp.sender = _nc.nodeId;
			_msgTmp.destination = sender;
			// send ACK, use transportSendRoute since ACK reply is not internal, i.e. if !transportOK do not reply
			(void)transportSendRoute(_msgTmp);
		} 
		if(!mGetAck(_msg)) {
			// only process if not ACK
			if (command == C_INTERNAL) {
				// Process signing related internal messages
				if (signerProcessInternal(_msg)) {
					return; // Signer processing indicated no further action needed
				}
				#if !defined(MY_GATEWAY_FEATURE)
					if (type == I_ID_RESPONSE) {
						#if (MY_NODE_ID == AUTO)
							// only active if node ID dynamic
							(void)transportAssignNodeID(_msg.getByte());
						#endif
						return; // no further processing required
					}
					if (type == I_FIND_PARENT_RESPONSE) {
						#if !defined(MY_GATEWAY_FEATURE) && !defined(MY_PARENT_NODE_IS_STATIC)
							if (_transportSM.findingParentNode) {	// only process if find parent active
								// Reply to a I_FIND_PARENT_REQUEST message. Check if the distance is shorter than we already have.
								uint8_t distance = _msg.getByte();
								if (isValidDistance(distance)) {
									distance++;	// Distance to gateway is one more for us w.r.t. parent
									// update settings if distance shorter or preferred parent found
									if (((isValidDistance(distance) && distance < _nc.distance) || (!_autoFindParent && sender == (uint8_t)MY_PARENT_NODE_ID)) && !_transportSM.preferredParentFound) {
										// Found a neighbor closer to GW than previously found
										if (!_autoFindParent && sender == (uint8_t)MY_PARENT_NODE_ID) {
											_transportSM.preferredParentFound = true;
											TRANSPORT_DEBUG(PSTR("TSF:MSG:FPAR PREF\n"));	// find parent, preferred parent found
										}
										_nc.distance = distance;
										_nc.parentNodeId = sender;
										TRANSPORT_DEBUG(PSTR("TSF:MSG:FPAR OK,ID=%d,D=%d\n"), _nc.parentNodeId, _nc.distance);
									}
								}
							}
							else {
								TRANSPORT_DEBUG(PSTR("!TSF:MSG:FPAR INACTIVE\n"));	// find parent response received, but inactive
							}
							return;
						#endif
					}
				#endif
				// general
				if (type == I_PING) {
					TRANSPORT_DEBUG(PSTR("TSF:MSG:PINGED,ID=%d,HP=%d\n"), sender, _msg.getByte()); // node pinged
					#if defined(MY_GATEWAY_FEATURE) && (F_CPU>16000000)
						// delay for fast GW and slow nodes
						delay(5);
					#endif
					(void)transportRouteMessage(build(_msgTmp, _nc.nodeId, sender, NODE_SENSOR_ID, C_INTERNAL, I_PONG, false).set((uint8_t)1));
					return; // no further processing required
				}
				if (type == I_PONG) {
					if (_transportSM.pingActive) {
						_transportSM.pingActive = false;
						_transportSM.pingResponse = _msg.getByte();
						TRANSPORT_DEBUG(PSTR("TSF:MSG:PONG RECV,HP=%d\n"), _transportSM.pingResponse); // pong received
					}
					else {
						TRANSPORT_DEBUG(PSTR("!TSF:MSG:PONG RECV,INACTIVE\n")); // pong received, but !pingActive
					}
					return; // no further processing required
				}
				if (_processInternalMessages()) {
					return; // no further processing required
				}
			} else if (command == C_STREAM) {
				#if defined(MY_OTA_FIRMWARE_FEATURE)
					if(firmwareOTAUpdateProcess()){
						return; // OTA FW update processing indicated no further action needed
					}
				#endif
			}
		}
		else {
			TRANSPORT_DEBUG(PSTR("TSF:MSG:ACK\n")); // received message is ACK, no internal processing, handover to msg callback
		}
		#if defined(MY_GATEWAY_FEATURE)
			// Hand over message to controller
			(void)gatewayTransportSend(_msg);
		#endif
		// Call incoming message callback if available
		if (receive) {
			receive(_msg);
		}
	} 
	else if (destination == BROADCAST_ADDRESS) {
		TRANSPORT_DEBUG(PSTR("TSF:MSG:BC\n"));	// broadcast msg
		if (command == C_INTERNAL) {
			if (isTransportReady()) {
				// only reply if node is fully operational
				if (type == I_FIND_PARENT_REQUEST) {
					#if defined(MY_REPEATER_FEATURE)
					if (sender != _nc.parentNodeId) {	// no circular reference
						TRANSPORT_DEBUG(PSTR("TSF:MSG:FPAR REQ,ID=%d\n"), sender);	// FPAR: find parent request
						// check if uplink functional - node can only be parent node if link to GW functional
						// this also prevents circular references in case GW ooo
						if (transportCheckUplink()) {
							_transportSM.lastUplinkCheck = hwMillis();
							TRANSPORT_DEBUG(PSTR("TSF:MSG:GWL OK\n")); // GW uplink ok
							// random delay minimizes collisions
							delay(hwMillis() & 0x3ff);
							(void)transportRouteMessage(build(_msgTmp, _nc.nodeId, sender, NODE_SENSOR_ID, C_INTERNAL, I_FIND_PARENT_RESPONSE, false).set(_nc.distance));
						}
						else {
							TRANSPORT_DEBUG(PSTR("!TSF:MSG:GWL FAIL\n")); // GW uplink fail, do not respond to parent request
						}
					}
					#endif
					return; // no further processing required, do not forward	
				}
			} // isTransportReady
			if (type == I_FIND_PARENT_RESPONSE) {
				return;	// no further processing required, do not forward
			}
			#if !defined(MY_GATEWAY_FEATURE)
				if (type == I_DISCOVER_REQUEST) {
					if (last == _nc.parentNodeId) {
						// random wait to minimize collisions
						delay(hwMillis() & 0x3ff);
						(void)transportRouteMessage(build(_msgTmp, _nc.nodeId, sender, NODE_SENSOR_ID, C_INTERNAL, I_DISCOVER_RESPONSE, false).set(_nc.parentNodeId));
						// no return here (for fwd if repeater)
					}
				}
			#endif
		}
		// controlled BC relay
		#if defined(MY_REPEATER_FEATURE)
			// controlled BC repeating: forward only if message received from parent and sender not self to prevent circular fwds
			if(last == _nc.parentNodeId && sender != _nc.nodeId && isTransportReady()){
				TRANSPORT_DEBUG(PSTR("TSF:MSG:FWD BC MSG\n")); // controlled broadcast msg forwarding
				(void)transportRouteMessage(_msg);
			}
		#endif
		
		// Callback for BC, only for non-internal messages
		if (command != C_INTERNAL) {
			#if !defined(MY_GATEWAY_FEATURE)
				// only proceed if message received from parent
				if (last != _nc.parentNodeId) return;
			#endif
			#if defined(MY_GATEWAY_FEATURE)
				// Hand over message to controller
				(void)gatewayTransportSend(_msg);
			#endif
			if (receive) {
				receive(_msg);
			}
		}
				
	} 
	else {
		// msg not to us and not BC, relay msg 
		#if defined(MY_REPEATER_FEATURE)
		if (isTransportReady()) {
			TRANSPORT_DEBUG(PSTR("TSF:MSG:REL MSG\n"));	// relay msg
			if (command == C_INTERNAL) {
				if (type == I_PING || type == I_PONG) {
					uint8_t hopsCnt = _msg.getByte();
					if (hopsCnt != MAX_HOPS) {
						TRANSPORT_DEBUG(PSTR("TSF:MSG:REL PxNG,HP=%d\n"), hopsCnt);
						hopsCnt++;
						_msg.set(hopsCnt);
					}
				}
			}
			// Relay this message to another node
			(void)transportRouteMessage(_msg);
		}
		#else
			TRANSPORT_DEBUG(PSTR("!TSF:MSG:REL MSG,NREP\n"));	// message relaying request, but not a repeater
		#endif
	}
}

void transportInvokeSanityCheck(void) {
	if (!transportSanityCheck()) {
		TRANSPORT_DEBUG(PSTR("!TSF:SNK:FAIL\n"));	// sanity check fail
		transportSwitchSM(stFailure);
	}
	else {
		TRANSPORT_DEBUG(PSTR("TSF:SNK:OK\n"));		// sanity check ok
	}
}

void transportProcessFIFO(void) {
	if (!_transportSM.transportActive) {
		// transport not active, no further processing required
		return;
	}

	#if defined(MY_TRANSPORT_SANITY_CHECK)
		if (hwMillis() - _lastSanityCheck > MY_TRANSPORT_SANITY_CHECK_INTERVAL_MS) {
			_lastSanityCheck = hwMillis();
			transportInvokeSanityCheck();
		}
	#endif

	uint8_t _processedMessages = MAX_SUBSEQ_MSGS;
	// process all msgs in FIFO or counter exit
	while (transportAvailable() && _processedMessages--) {
		transportProcessMessage();
	}
	#if defined(MY_OTA_FIRMWARE_FEATURE)
		if (isTransportReady()) {
			// only process if transport ok
			firmwareOTAUpdateRequest();
		}
	#endif
}

bool transportSendWrite(const uint8_t to, MyMessage &message) {
	message.last = _nc.nodeId; // Update last
	// sign message if required
	if (!signerSignMsg(message)) {
		TRANSPORT_DEBUG(PSTR("!TSF:MSG:SIGN FAIL\n"));
		setIndication(INDICATION_ERR_SIGN);
		return false;
	}
	
	// msg length changes if signed
	const uint8_t totalMsgLength = HEADER_SIZE + ( mGetSigned(message) ? MAX_PAYLOAD : mGetLength(message) );

	// send
	setIndication(INDICATION_TX);
	bool result = transportSend(to, &message, min(MAX_MESSAGE_LENGTH, totalMsgLength));
	// broadcasting (workaround counterfeits)
	result |= (to == BROADCAST_ADDRESS);

	TRANSPORT_DEBUG(PSTR("%sTSF:MSG:SEND,%d-%d-%d-%d,s=%d,c=%d,t=%d,pt=%d,l=%d,sg=%d,ft=%d,st=%s:%s\n"),
	(result ? "" : "!"), message.sender, message.last, to, message.destination, message.sensor, mGetCommand(message), message.type,
	mGetPayloadType(message), mGetLength(message), mGetSigned(message), _transportSM.failedUplinkTransmissions, (result ? "OK" : "NACK"), message.getString(_convBuf));

	return result;
}

void transportClearRoutingTable(void) {
	for (uint16_t i = 0; i < SIZE_ROUTES; i++) {
		transportSetRoute((uint8_t)i, BROADCAST_ADDRESS);
	}
	transportSaveRoutingTable();	// save cleared routing table to EEPROM (if feature enabled)
	TRANSPORT_DEBUG(PSTR("TSF:CRT:OK\n"));	// clear routing table
}

void transportLoadRoutingTable(void) {
	#if defined(MY_RAM_ROUTING_TABLE_ENABLED)
		hwReadConfigBlock((void*)&_transportRoutingTable.route, (void*)EEPROM_ROUTES_ADDRESS, SIZE_ROUTES);
		TRANSPORT_DEBUG(PSTR("TSF:LRT:OK\n"));	//  load routing table
	#endif
}

void transportSaveRoutingTable(void) {
	#if defined(MY_RAM_ROUTING_TABLE_ENABLED)
		hwWriteConfigBlock((void*)EEPROM_ROUTES_ADDRESS, (void*)&_transportRoutingTable.route, SIZE_ROUTES);
		TRANSPORT_DEBUG(PSTR("TSF:SRT:OK\n"));	//  save routing table
	#endif
}

void transportSetRoute(const uint8_t node, const uint8_t route) {
	#if defined(MY_RAM_ROUTING_TABLE_ENABLED)
		_transportRoutingTable.route[node] = route;
	#else
		hwWriteConfig(EEPROM_ROUTES_ADDRESS + node, route);
	#endif
}

uint8_t transportGetRoute(const uint8_t node) {
	uint8_t result;
	#if defined(MY_RAM_ROUTING_TABLE_ENABLED)
		result = _transportRoutingTable.route[node];
	#else
		result = hwReadConfig(EEPROM_ROUTES_ADDRESS + node);
	#endif
	return result;
}


// EOF MyTransport.cpp<|MERGE_RESOLUTION|>--- conflicted
+++ resolved
@@ -583,11 +583,8 @@
 		
 	// Is message addressed to this node?
 	if (destination == _nc.nodeId) {
-<<<<<<< HEAD
-=======
 		// prevent buffer overflow by limiting max. possible message length (5 bits=31 bytes max) to MAX_PAYLOAD (25 bytes)
 		mSetLength(_msg, min(mGetLength(_msg),(uint8_t)MAX_PAYLOAD));
->>>>>>> 2e4f74f8
 		// null terminate data
 		_msg.data[msgLength] = 0u;
 		// Check if sender requests an ack back.

--- conflicted
+++ resolved
@@ -59,75 +59,7 @@
 
 void incomingMQTT(char* topic, uint8_t* payload, unsigned int length) {
 	debug(PSTR("Message arrived on topic: %s\n"), topic);
-<<<<<<< HEAD
 	_MQTT_available = protocolMQTTParse(_MQTT_msg, topic, payload, length);
-=======
-	char *str, *p;
-	uint8_t i = 0;
-	uint8_t bvalue[MAX_PAYLOAD];
-	uint8_t blen = 0;
-	uint8_t command = 0;
-	for (str = strtok_r(topic, "/", &p); str && i <= 5;
-		str = strtok_r(NULL, "/", &p)) {
-		switch (i) {
-		case 0: {
-			// Topic prefix
-			if (strcmp(str, MY_MQTT_SUBSCRIBE_TOPIC_PREFIX) != 0) {
-				// Message not for us or malformed!
-				return;
-			}
-			break;
-		}
-		case 1: {
-			// Node id
-			_MQTT_msg.destination = atoi(str);
-			break;
-		}
-		case 2: {
-			// Sensor id
-			_MQTT_msg.sensor = atoi(str);
-			break;
-		}
-		case 3: {
-			// Command type
-			command = atoi(str);
-			mSetCommand(_MQTT_msg, command);
-			break;
-		}
-		case 4: {
-			// Ack flag
-			mSetRequestAck(_MQTT_msg, atoi(str) ? 1 : 0);
-			break;
-		}
-		case 5: {
-			// Sub type
-			_MQTT_msg.type = atoi(str);
-			// Add payload
-			if (command == C_STREAM) {
-				blen = 0;
-				uint8_t val;
-				while (*payload) {
-					val = protocolH2i(*payload++) << 4;
-					val += protocolH2i(*payload++);
-					bvalue[blen] = val;
-					blen++;
-				}
-				_MQTT_msg.set(bvalue, blen);
-			}
-			else {
-				char* ca;
-				ca = (char *)payload;
-				ca += length;
-				*ca = '\0';
-				_MQTT_msg.set((const char*)payload);
-			}
-			_MQTT_available = true;
-            setIndication(INDICATION_GW_RX);
-		}
-		}
-		i++;
-	}
->>>>>>> 84eac8a9
 }
 
 bool reconnectMQTT() {
@@ -212,7 +144,6 @@
 }
 
 bool gatewayTransportAvailable() {
-
 	if (_MQTT_connecting)
 		return false;
 

--- conflicted
+++ resolved
@@ -183,17 +183,13 @@
 	msg.sensor = sensor;
 	msg.type = type;
 	mSetCommand(msg,command);
-<<<<<<< HEAD
 	mSetRequestAck(msg,ack?1:0);
 	mSetAck(msg,false);
 	msg.set(value);
-=======
-	mSetAck(msg,ack==0?false:true);
 	if (command == C_STREAM)
 		msg.set(bvalue, blen);
 	else
 		msg.set(value);
->>>>>>> 5968ddf2
     ok = sendRoute(msg);
     if (!ok) {
       errBlink(1);
@@ -243,7 +239,7 @@
 }
 
 void MyGateway::serial(MyMessage &msg) {
-  serial(PSTR("%d;%d;%d;%d;%s\n"),msg.sender, msg.sensor, mGetCommand(msg), msg.type, (mGetCommand(msg) == C_STREAM) ? msg.getStream(convBuf) : msg.getString(convBuf));
+  serial(PSTR("%d;%d;%d;%d;%s\n"),msg.sender, msg.sensor, mGetCommand(msg), msg.type, msg.getString(convBuf));
 }
 
 

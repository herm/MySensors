--- conflicted
+++ resolved
@@ -71,7 +71,7 @@
 #define INCLUSION_MODE_TIME 1 // Number of minutes inclusion mode is enabled
 #define INCLUSION_MODE_PIN  3 // Digital pin used for inclusion mode button
 
-#define W5100_SPI_EN        4  // Ethernet SPI enable
+#define W5100_SPI_EN        4  // Ethernet SPI enable (where available)
 #define RADIO_CE_PIN        5  // radio chip enable
 #define RADIO_SPI_SS_PIN    6  // radio SPI serial select
 
@@ -131,18 +131,9 @@
 { 
   w5100_spi_en(false);
   // Initialize gateway at maximum PA level, channel 70 and callback for write operations 
-<<<<<<< HEAD
-  gw.begin(incomingMessage, 0, true, 0, RF24_PA_LEVEL_GW, RF24_CHANNEL, RF24_DATARATE);
-   // Setup pipes for radio library
-  gw.openReadingPipe(WRITE_PIPE, BASE_RADIO_ID);
-  gw.openReadingPipe(CURRENT_NODE_PIPE, BASE_RADIO_ID);
-  gw.startListening();
- 
+  gw.begin(incomingMessage, 0, true, 0);
   w5100_spi_en(true);
-=======
-  gw.begin(incomingMessage, 0, true, 0);
-  
->>>>>>> 2647345c
+
   Ethernet.begin(mac, myIp);
   setupGateway(RADIO_RX_LED_PIN, RADIO_TX_LED_PIN, RADIO_ERROR_LED_PIN, INCLUSION_MODE_PIN, INCLUSION_MODE_TIME, output);
 
